// Copyright (c) Microsoft Corporation.
// Licensed under the MIT License.

use std::{collections::HashMap, marker::PhantomData, str::FromStr, sync::Arc, time::Duration};

use azure_iot_operations_mqtt::control_packet::{Publish, PublishProperties, QoS};
use azure_iot_operations_mqtt::interface::{ManagedClient, PubReceiver};
use bytes::Bytes;
use iso8601_duration;
use tokio::{
    sync::{
        Mutex, Notify,
        broadcast::{Sender, error::RecvError},
    },
    task::{self, JoinHandle},
    time,
};
use tokio_util::sync::CancellationToken;
use uuid::Uuid;

use crate::common::user_properties::{PARTITION_KEY, validate_invoker_user_properties};
use crate::{
    ProtocolVersion,
    application::{ApplicationContext, ApplicationHybridLogicalClock},
    common::{
        aio_protocol_error::{AIOProtocolError, AIOProtocolErrorKind, Value},
        hybrid_logical_clock::HybridLogicalClock,
        is_invalid_utf8,
        payload_serialize::{
            DeserializationError, FormatIndicator, PayloadSerialize, SerializedPayload,
        },
        topic_processor::{TopicPattern, contains_invalid_char},
        user_properties::UserProperty,
    },
    parse_supported_protocol_major_versions,
    rpc_command::{
        DEFAULT_RPC_COMMAND_PROTOCOL_VERSION, RPC_COMMAND_PROTOCOL_VERSION, StatusCode,
        StatusCodeParseError,
    },
};

const SUPPORTED_PROTOCOL_VERSIONS: &[u16] = &[1];

/// Command Request struct.
/// Used by the [`Invoker`]
#[derive(Builder, Clone, Debug)]
#[builder(setter(into), build_fn(validate = "Self::validate"))]
pub struct Request<TReq>
where
    TReq: PayloadSerialize,
{
    /// Payload of the command request.
    #[builder(setter(custom))]
    serialized_payload: SerializedPayload,
    /// Strongly link `Request` with type `TReq`
    #[builder(private)]
    request_payload_type: PhantomData<TReq>,
    /// User data that will be set as custom MQTT User Properties on the Request message.
    /// Can be used to pass additional metadata to the executor.
    /// Default is an empty vector.
    #[builder(default)]
    custom_user_data: Vec<(String, String)>,
    /// Topic token keys/values to be replaced into the publish topic of the request.
    #[builder(default)]
    topic_tokens: HashMap<String, String>,
    /// Timeout for the command, must be one second or greater. Will also be used as the `message_expiry_interval`
    /// to give the executor information on when the invoke request might expire.
    #[builder(setter(custom))]
    timeout: Duration,
}
impl<TReq: PayloadSerialize> RequestBuilder<TReq> {
    /// Add a payload to the command request. Validates successful serialization of the payload.
    ///
    /// # Errors
    /// [`AIOProtocolError`] of kind [`PayloadInvalid`](crate::common::aio_protocol_error::AIOProtocolErrorKind::PayloadInvalid) if serialization of the payload fails
    ///
    /// [`AIOProtocolError`] of kind [`ConfigurationInvalid`](crate::common::aio_protocol_error::AIOProtocolErrorKind::ConfigurationInvalid) if the content type is not valid utf-8
    pub fn payload(&mut self, payload: TReq) -> Result<&mut Self, AIOProtocolError> {
        match payload.serialize() {
            Err(e) => Err(AIOProtocolError::new_payload_invalid_error(
                true,
                false,
                Some(e.into()),
                Some("Payload serialization error".to_string()),
                None,
            )),
            Ok(serialized_payload) => {
                // Validate content type of command request is valid UTF-8
                if is_invalid_utf8(&serialized_payload.content_type) {
                    return Err(AIOProtocolError::new_configuration_invalid_error(
                        None,
                        "content_type",
                        Value::String(serialized_payload.content_type.to_string()),
                        Some(format!(
                            "Content type '{}' of command request is not valid UTF-8",
                            serialized_payload.content_type
                        )),
                        None,
                    ));
                }
                self.serialized_payload = Some(serialized_payload);
                self.request_payload_type = Some(PhantomData);
                Ok(self)
            }
        }
    }

    /// Set the timeout for the command
    ///
    /// Note: Will be rounded up to the nearest second.
    pub fn timeout(&mut self, timeout: Duration) -> &mut Self {
        self.timeout = Some(if timeout.subsec_nanos() != 0 {
            Duration::from_secs(timeout.as_secs().saturating_add(1))
        } else {
            timeout
        });

        self
    }

    /// Validate the command request.
    ///
    /// # Errors
    /// Returns a `String` describing the error if
    ///     - any of `custom_user_data`'s keys or values are invalid utf-8 or the key is reserved
    ///     - timeout is zero or > `u32::max`
    fn validate(&self) -> Result<(), String> {
        if let Some(custom_user_data) = &self.custom_user_data {
            validate_invoker_user_properties(custom_user_data)?;
        }
        if let Some(timeout) = &self.timeout {
            if timeout.as_secs() == 0 {
                return Err("Timeout must not be 0".to_string());
            }
            match <u64 as TryInto<u32>>::try_into(timeout.as_secs()) {
                Ok(_) => {}
                Err(_) => {
                    return Err("Timeout in seconds must be less than or equal to u32::max to be used as message_expiry_interval".to_string());
                }
            }
        }
        Ok(())
    }
}

/// Command Response struct.
/// Used by the [`Invoker`]
#[derive(Debug)]
pub struct Response<TResp>
where
    TResp: PayloadSerialize,
{
    /// Payload of the command response. Must implement [`PayloadSerialize`].
    pub payload: TResp,
    /// Content Type of the command response.
    pub content_type: Option<String>,
    /// Format Indicator of the command response.
    pub format_indicator: FormatIndicator,
    /// Custom user data set as custom MQTT User Properties on the Response message.
    pub custom_user_data: Vec<(String, String)>,
    /// Timestamp of the command response.
    pub timestamp: Option<HybridLogicalClock>,
}

/// Helper function to return the application error code and payload, if present in `custom_user_data`.
///
/// Returns a [`(Option<String>, Option<String>)`] tuple where:
/// - the first element is the application error code (or [`None`] if not present), and
/// - the second element is the application error payload (or [`None`] if not present).
#[must_use]
pub fn application_error_headers(
    custom_user_data: &Vec<(String, String)>,
) -> (Option<String>, Option<String>) {
    const APPLICATION_ERROR_CODE_HEADER: &str = "AppErrCode";
    const APPLICATION_ERROR_PAYLOAD_HEADER: &str = "AppErrPayload";

    let mut app_error_code: Option<String> = None;
    let mut app_error_payload: Option<String> = None;

    for (key, value) in custom_user_data {
        if key == APPLICATION_ERROR_CODE_HEADER {
            app_error_code = Some(value.clone());
        }

        if key == APPLICATION_ERROR_PAYLOAD_HEADER {
            app_error_payload = Some(value.clone());
        }
    }

    (app_error_code, app_error_payload)
}

/// Represents an error reported by a remote executor
#[derive(thiserror::Error, Debug, Clone)]
#[error("Remote Error status code: {status_code:?}")]
pub struct RemoteError {
    /// Status code received from a remote service that detected the error
    status_code: StatusCode,
    /// Protocol version of data received from a remote service
    protocol_version: ProtocolVersion,
    /// The message received with the error
    status_message: Option<String>,
    /// Indicates if the error was detected in the user-application
    is_application_error: bool,
    /// The name of the property that was invalid
    invalid_property_name: Option<String>,
    /// The value of the property that was invalid
    invalid_property_value: Option<String>,
    /// List of supported major protocol versions
    supported_protocol_major_versions: Option<Vec<u16>>,
    /// The timestamp of the error
    timestamp: Option<HybridLogicalClock>,
}

impl From<RemoteError> for AIOProtocolError {
    fn from(value: RemoteError) -> Self {
        // NOTE: We do not use the AIOProtocolError constructor functions, as they would
        // result in additional allocations (String -> &str -> String). Because there is no
        // Default implementation for AIOProtocolError (nor can there be), we will initialize a
        // "default" instance here, and update fields as necessary.
        let remote_error_clone = value.clone();
        let mut aio_error = AIOProtocolError {
            kind: AIOProtocolErrorKind::UnknownError,
            message: value.status_message,
            is_shallow: false, // Always false because a RemoteError implies network activity
            is_remote: true,   // Always true because it is a RemoteError
            nested_error: Some(Box::new(remote_error_clone)),
            header_name: None,
            header_value: None,
            timeout_name: None,
            timeout_value: None,
            property_name: None,
            property_value: None,
            command_name: None, // Will need to update this after return
            protocol_version: Some(value.protocol_version.to_string()),
            supported_protocol_major_versions: value.supported_protocol_major_versions,
        };

        match value.status_code {
            StatusCode::Ok | StatusCode::NoContent => {
                // NOTE: Could remove this by defining a subset of the StatusCode enums
                // e.g. FailureStatusCode, but that might be overkill
                unreachable!("Invalid status code for RemoteError")
            }
            StatusCode::BadRequest => {
                if value.invalid_property_name.is_some() && value.invalid_property_value.is_some() {
                    aio_error.kind = AIOProtocolErrorKind::HeaderInvalid;
                    aio_error.header_name = value.invalid_property_name;
                    aio_error.header_value = value.invalid_property_value;
                } else if value.invalid_property_name.is_some() {
                    aio_error.kind = AIOProtocolErrorKind::HeaderMissing;
                    aio_error.header_name = value.invalid_property_name;
                } else {
                    aio_error.kind = AIOProtocolErrorKind::PayloadInvalid;
                }
            }
            StatusCode::RequestTimeout => {
                aio_error.kind = AIOProtocolErrorKind::Timeout;
                aio_error.timeout_name = value.invalid_property_name;
                aio_error.timeout_value = value.invalid_property_value.and_then(|timeout_s| {
                    match timeout_s.parse::<iso8601_duration::Duration>() {
                        Ok(d) => d.to_std(),
                        Err(_) => None,
                    }
                });
            }
            StatusCode::UnsupportedMediaType => {
                aio_error.kind = AIOProtocolErrorKind::HeaderInvalid;
                aio_error.header_name = value.invalid_property_name;
                aio_error.header_value = value.invalid_property_value;
            }
            StatusCode::InternalServerError => {
                // TODO: We may want to narrow this logic a bit to cover only valid cases.
                // but for now, this is the same logic from prior iterations. When revisiting
                // errors, this may be able to be cleaned up more.
                if value.is_application_error {
                    aio_error.kind = AIOProtocolErrorKind::ExecutionException;
                    aio_error.property_name = value.invalid_property_name;
                    aio_error.property_value = value.invalid_property_value.map(Value::String);
                } else if value.invalid_property_name.is_some() {
                    aio_error.kind = AIOProtocolErrorKind::InternalLogicError;
                    aio_error.property_name = value.invalid_property_name;
                    aio_error.property_value = value.invalid_property_value.map(Value::String);
                } else {
                    aio_error.kind = AIOProtocolErrorKind::UnknownError;
                    // It is expected that value.invalid_property_name and
                    // value.invalid_property_value are None, but they are not set
                    // in order to ensure a None value.
                    // Not sure that this is entirely desirable.
                }
            }
            StatusCode::ServiceUnavailable => {
                aio_error.kind = AIOProtocolErrorKind::StateInvalid;
                aio_error.property_name = value.invalid_property_name;
                aio_error.property_value = value.invalid_property_value.map(Value::String);
            }
            StatusCode::VersionNotSupported => {
                aio_error.kind = AIOProtocolErrorKind::UnsupportedVersion;
            }
        }
        aio_error
    }
}

/// Internal enum representing a result returned over the network
enum CommandResult<TResp>
where
    TResp: PayloadSerialize,
{
    /// Indicates a successful response reported over the network
    Ok(Response<TResp>),
    /// Indicates a protocol failure reported over the network
    Err(RemoteError),
}

impl<TResp> TryFrom<Publish> for CommandResult<TResp>
where
    TResp: PayloadSerialize,
{
    // NOTE: The `command_name` field will need to be added to the AIOProtocolError AFTER it is
    // returned in the case of failure, since, of course, the command name is not included in the
    // Publish.
    // NOTE 2: This of course would make moving to other error models more complex, but the
    // eventual implementation of a ChunkBuffer could get us around this by including the command
    // name on the buffer.
    type Error = AIOProtocolError;

    fn try_from(value: Publish) -> Result<CommandResult<TResp>, Self::Error> {
        // NOTE: User properties are parsed out into a new HashMap because:
        // 1) It makes the code more readable/maintanable to do HashMap lookups
        // 2) When this logic is extracted to a ChunkBuffer, it will be more memory efficient as
        //  we won't want to keep entire copies of all Publishes, so we will just copy the
        //  properties once.

        let publish_properties =
            value
                .properties
                .ok_or(AIOProtocolError::new_header_missing_error(
                    "Properties",
                    false,
                    Some("Properties missing from MQTT message".to_string()),
                    None,
                ))?;

        // Parse user properties
        let expected_aio_properties = [
            UserProperty::Timestamp,
            UserProperty::Status,
            UserProperty::StatusMessage,
            UserProperty::IsApplicationError,
            UserProperty::InvalidPropertyName,
            UserProperty::InvalidPropertyValue,
            UserProperty::ProtocolVersion,
            UserProperty::SupportedMajorVersions,
            UserProperty::RequestProtocolVersion,
        ];
        let mut response_custom_user_data = vec![];
        let mut response_aio_data = HashMap::new();
        for (key, value) in publish_properties.user_properties {
            match UserProperty::from_str(&key) {
                Ok(p) if expected_aio_properties.contains(&p) => {
                    response_aio_data.insert(p, value);
                }
                Ok(_) => {
                    log::warn!(
                        "Response should not contain MQTT user property '{key}'. Value is '{value}'"
                    );
                    response_custom_user_data.push((key, value));
                }
                Err(()) => {
                    response_custom_user_data.push((key, value));
                }
            }
        }

        // Check the protocol version.
        // If the protocol version is not supported, or cannot be parsed, all bets are off
        // regarding what anything else even means, so this *must* be done first
        let protocol_version = {
            match response_aio_data.get(&UserProperty::ProtocolVersion) {
                Some(protocol_version) => {
                    if let Some(version) = ProtocolVersion::parse_protocol_version(protocol_version)
                    {
                        version
                    } else {
                        return Err(AIOProtocolError::new_unsupported_version_error(
                            Some(format!(
                                "Received a response with an unparsable protocol version number: {protocol_version}"
                            )),
                            protocol_version.to_string(),
                            SUPPORTED_PROTOCOL_VERSIONS.to_vec(),
                            None,
                            false,
                            false,
                        ));
                    }
                }
                None => DEFAULT_RPC_COMMAND_PROTOCOL_VERSION,
            }
        };
        if !protocol_version.is_supported(SUPPORTED_PROTOCOL_VERSIONS) {
            return Err(AIOProtocolError::new_unsupported_version_error(
                None,
                protocol_version.to_string(),
                SUPPORTED_PROTOCOL_VERSIONS.to_vec(),
                None,
                false,
                false,
            ));
        }

        // Check the status code.
        // We will use this to determine which data format to serialize to.
        let status_code = {
            match response_aio_data.get(&UserProperty::Status) {
                Some(s) => match StatusCode::from_str(s) {
                    Ok(code) => code,
                    Err(StatusCodeParseError::UnparsableStatusCode(s)) => {
                        return Err(AIOProtocolError::new_header_invalid_error(
                            &UserProperty::Status.to_string(),
                            &s,
                            false,
                            Some(format!(
                                "Could not parse status in response '{s}' as an integer"
                            )),
                            None,
                        ));
                    }
                    Err(StatusCodeParseError::UnknownStatusCode(_)) => {
                        let status_message = response_aio_data
                            .remove(&UserProperty::StatusMessage)
                            .unwrap_or(String::from("Unknown"));
                        let mut unknown_err = AIOProtocolError::new_unknown_error(
                            true,
                            false,
                            None,
                            Some(status_message),
                            None,
                        );
                        // Add any invalid properties that might be included for extra information
                        unknown_err.property_name =
                            response_aio_data.remove(&UserProperty::InvalidPropertyName);
                        unknown_err.property_value = response_aio_data
                            .remove(&UserProperty::InvalidPropertyValue)
                            .map(Value::String);
                        return Err(unknown_err);
                    }
                },
                None => {
                    return Err(AIOProtocolError::new_header_missing_error(
                        &UserProperty::Status.to_string(),
                        false,
                        Some(format!(
                            "Response missing MQTT user property '{}'",
                            UserProperty::Status
                        )),
                        None,
                    ));
                }
            }
        };

        // Get HLC here since we will need it no matter what type of result we are processing
        let timestamp = response_aio_data
            .get(&UserProperty::Timestamp)
            .map(|s| HybridLogicalClock::from_str(s))
            .transpose()?;

        // Process result based on status code
        let command_result = match status_code {
            // Response with payload
            StatusCode::Ok | StatusCode::NoContent => {
                let content_type = publish_properties.content_type;
                let format_indicator = publish_properties.payload_format_indicator.try_into().unwrap_or_else(|e| {
                    log::error!("Received invalid payload format indicator: {e}. This should not be possible to receive from the broker. Using default.");
                    FormatIndicator::default()
                });

                if matches!(status_code, StatusCode::NoContent) && !value.payload.is_empty() {
                    return Err(AIOProtocolError::new_payload_invalid_error(
                        false,
                        false,
                        None,
                        Some("Status code 204 (No Content) should not have a payload".to_string()),
                        None,
                    ));
                }

                let payload = match TResp::deserialize(
                    &value.payload,
                    content_type.as_ref(),
                    &format_indicator,
                ) {
                    Ok(payload) => payload,
                    Err(DeserializationError::InvalidPayload(e)) => {
                        return Err(AIOProtocolError::new_payload_invalid_error(
                            false,
                            false,
                            Some(e.into()),
                            None,
                            None,
                        ));
                    }
                    Err(DeserializationError::UnsupportedContentType(message)) => {
                        return Err(AIOProtocolError::new_header_invalid_error(
                            "Content Type",
                            &content_type.unwrap_or("None".to_string()),
                            false,
                            Some(message),
                            None,
                        ));
                    }
                };

                Self::Ok(Response {
                    payload,
                    content_type,
                    format_indicator,
                    custom_user_data: response_custom_user_data,
                    timestamp,
                })
            }
            // RemoteError
            _ => Self::Err(RemoteError {
                status_code,
                protocol_version,
                status_message: response_aio_data.remove(&UserProperty::StatusMessage),
                is_application_error: response_aio_data
                    .get(&UserProperty::IsApplicationError)
                    .is_some_and(|v| v == "true"),
                invalid_property_name: response_aio_data.remove(&UserProperty::InvalidPropertyName),
                invalid_property_value: response_aio_data
                    .remove(&UserProperty::InvalidPropertyValue),
                timestamp,
                supported_protocol_major_versions: response_aio_data
                    .get(&UserProperty::SupportedMajorVersions)
                    .map(|s| parse_supported_protocol_major_versions(s)),
            }),
        };
        Ok(command_result)
    }
}

/// Command Invoker Options struct
#[derive(Builder, Clone)]
#[builder(setter(into))]
pub struct Options {
    /// Topic pattern for the command request.
    /// Must align with [topic-structure.md](https://github.com/Azure/iot-operations-sdks/blob/main/doc/reference/topic-structure.md)
    request_topic_pattern: String,
    /// Topic pattern for the command response.
    /// Must align with [topic-structure.md](https://github.com/Azure/iot-operations-sdks/blob/main/doc/reference/topic-structure.md).
    /// If all response topic options are `None`, the response topic will be generated
    /// based on the request topic in the form: `clients/<client_id>/<request_topic>`
    #[builder(default = "None")]
    response_topic_pattern: Option<String>,
    /// Command name
    command_name: String,
    /// Optional Topic namespace to be prepended to the topic patterns
    #[builder(default = "None")]
    topic_namespace: Option<String>,
    /// Topic token keys/values to be permanently replaced in the topic pattern
    #[builder(default)]
    topic_token_map: HashMap<String, String>,
    /// Prefix for the response topic.
    /// If all response topic options are `None`, the response topic will be generated
    /// based on the request topic in the form: `clients/<client_id>/<request_topic>`
    #[builder(default = "None")]
    response_topic_prefix: Option<String>,
    /// Suffix for the response topic.
    /// If all response topic options are `None`, the response topic will be generated
    /// based on the request topic in the form: `clients/<client_id>/<request_topic>`
    #[builder(default = "None")]
    response_topic_suffix: Option<String>,
}

/// Command Invoker struct
/// # Example
/// ```
/// # use std::{collections::HashMap, time::Duration};
/// # use tokio_test::block_on;
/// # use azure_iot_operations_mqtt::MqttConnectionSettingsBuilder;
/// # use azure_iot_operations_mqtt::session::{Session, SessionOptionsBuilder};
/// # use azure_iot_operations_protocol::rpc_command;
/// # use azure_iot_operations_protocol::application::ApplicationContextBuilder;
/// # let mut connection_settings = MqttConnectionSettingsBuilder::default()
/// #     .client_id("test_client")
/// #     .hostname("mqtt://localhost")
/// #     .tcp_port(1883u16)
/// #     .build().unwrap();
/// # let mut session_options = SessionOptionsBuilder::default()
/// #     .connection_settings(connection_settings)
/// #     .build().unwrap();
/// # let mqtt_session = Session::new(session_options).unwrap();
/// # let application_context = ApplicationContextBuilder::default().build().unwrap();;
/// let invoker_options = rpc_command::invoker::OptionsBuilder::default()
///   .request_topic_pattern("test/request")
///   .response_topic_pattern("test/response".to_string())
///   .command_name("test_command")
///   .topic_namespace("test_namespace".to_string())
///   .topic_token_map(HashMap::from([("invokerClientId".to_string(), "test_client".to_string())]))
///   .response_topic_prefix("custom/{invokerClientId}".to_string())
///   .build().unwrap();
/// # tokio_test::block_on(async {
/// let invoker: rpc_command::Invoker<Vec<u8>, Vec<u8>, _> = rpc_command::Invoker::new(application_context, mqtt_session.create_managed_client(), invoker_options).unwrap();
/// let request = rpc_command::invoker::RequestBuilder::default()
///   .payload(Vec::new()).unwrap()
///   .timeout(Duration::from_secs(2))
///   .topic_tokens(HashMap::from([("executorId".to_string(), "test_executor".to_string())]))
///   .build().unwrap();
/// let result = invoker.invoke(request);
/// //let response: Response<Vec<u8>> = result.await.unwrap();
/// # })
/// ```
pub struct Invoker<TReq, TResp, C>
where
    TReq: PayloadSerialize + 'static,
    TResp: PayloadSerialize + 'static,
    C: ManagedClient + Clone + Send + Sync + 'static,
    C::PubReceiver: Send + Sync + 'static,
{
    // static properties of the invoker
    application_hlc: Arc<ApplicationHybridLogicalClock>,
    mqtt_client: C,
    command_name: String,
    request_topic_pattern: TopicPattern,
    response_topic_pattern: TopicPattern,
    request_payload_type: PhantomData<TReq>,
    response_payload_type: PhantomData<TResp>,
    // Describes state
    invoker_state_mutex: Arc<Mutex<State>>,
    // Used to send information to manage state
    shutdown_notifier: Arc<Notify>,
    response_tx: Sender<Option<Publish>>,
}

/// Describes state of invoker to know whether to subscribe/unsubscribe/reject invokes
enum State {
    New,
    Subscribed,
    ShutdownInitiated,
    ShutdownSuccessful,
}

/// Implementation of Command Invoker.
impl<TReq, TResp, C> Invoker<TReq, TResp, C>
where
    TReq: PayloadSerialize + 'static,
    TResp: PayloadSerialize + 'static,
    C: ManagedClient + Clone + Send + Sync + 'static,
    C::PubReceiver: Send + Sync + 'static,
{
    /// Creates a new [`Invoker`].
    ///
    /// # Arguments
    /// * `application_context` - [`ApplicationContext`] that the command invoker is part of.
    /// * `client` - The MQTT client to use for communication.
    /// * `invoker_options` - Configuration options.
    ///
    /// Returns Ok([`Invoker`]) on success, otherwise returns [`AIOProtocolError`].
    /// # Errors
    /// [`AIOProtocolError`] of kind [`ConfigurationInvalid`](AIOProtocolErrorKind::ConfigurationInvalid) if:
    /// - [`command_name`](OptionsBuilder::command_name) is empty, whitespace or invalid
    /// - [`request_topic_pattern`](OptionsBuilder::request_topic_pattern) is empty or whitespace
    /// - [`response_topic_pattern`](OptionsBuilder::response_topic_pattern) is Some and empty or whitespace
    ///     - [`response_topic_pattern`](OptionsBuilder::response_topic_pattern) is None and
    ///         [`response_topic_prefix`](OptionsBuilder::response_topic_prefix) or
    ///         [`response_topic_suffix`](OptionsBuilder::response_topic_suffix) are Some and empty or whitespace
    /// - [`request_topic_pattern`](OptionsBuilder::request_topic_pattern),
    ///     [`response_topic_pattern`](OptionsBuilder::response_topic_pattern),
    ///     [`topic_namespace`](OptionsBuilder::topic_namespace),
    ///     [`response_topic_prefix`](OptionsBuilder::response_topic_prefix),
    ///     [`response_topic_suffix`](OptionsBuilder::response_topic_suffix),
    ///     are Some and invalid or contain a token with no valid replacement
    /// - [`topic_token_map`](OptionsBuilder::topic_token_map) isn't empty and contains invalid key(s)/token(s)
    pub fn new(
        application_context: ApplicationContext,
        client: C,
        invoker_options: Options,
    ) -> Result<Self, AIOProtocolError> {
        // Validate function parameters. request_topic_pattern will be validated by topic parser
        if invoker_options.command_name.is_empty()
            || contains_invalid_char(&invoker_options.command_name)
        {
            return Err(AIOProtocolError::new_configuration_invalid_error(
                None,
                "command_name",
                Value::String(invoker_options.command_name.clone()),
                None,
                Some(invoker_options.command_name),
            ));
        }

        // If no response_topic_pattern is specified, generate one based on the request_topic_pattern, response_topic_prefix, and response_topic_suffix
        let mut response_topic_pattern;
        if let Some(pattern) = invoker_options.response_topic_pattern {
            response_topic_pattern = pattern;
        } else {
            response_topic_pattern = invoker_options.request_topic_pattern.clone();

            // If no options around the response topic have been specified
            // (no response topic or prefix/suffix), default to a well-known
            // pattern of clients/<client_id>/<request_topic>. This ensures
            // that the response topic is different from the request topic and lets
            // us document this pattern for auth configuration. Note that this does
            // not use any topic tokens, since we cannot guarantee their existence.
            if invoker_options.response_topic_prefix.is_none()
                && invoker_options.response_topic_suffix.is_none()
            {
                response_topic_pattern =
                    "clients/".to_owned() + client.client_id() + "/" + &response_topic_pattern;
            } else {
                if let Some(prefix) = invoker_options.response_topic_prefix {
                    // Validity check will be done within the topic processor
                    response_topic_pattern = prefix + "/" + &response_topic_pattern;
                }
                if let Some(suffix) = invoker_options.response_topic_suffix {
                    // Validity check will be done within the topic processor
                    response_topic_pattern = response_topic_pattern + "/" + &suffix;
                }
            }
        }

        // Generate the request and response topics
        let request_topic_pattern = TopicPattern::new(
            &invoker_options.request_topic_pattern,
            None,
            invoker_options.topic_namespace.as_deref(),
            &invoker_options.topic_token_map,
        )
        .map_err(|e| {
            AIOProtocolError::config_invalid_from_topic_pattern_error(
                e,
                "invoker_options.request_topic_pattern",
            )
        })?;

        let response_topic_pattern = TopicPattern::new(
            &response_topic_pattern,
            None,
            invoker_options.topic_namespace.as_deref(),
            &invoker_options.topic_token_map,
        )
        .map_err(|e| {
            AIOProtocolError::config_invalid_from_topic_pattern_error(e, "response_topic_pattern")
        })?;

        // Create mutex to track invoker state
        let invoker_state_mutex = Arc::new(Mutex::new(State::New));

        // Create a filtered receiver from the Managed Client
        let mqtt_receiver = match client
            .create_filtered_pub_receiver(&response_topic_pattern.as_subscribe_topic())
        {
            Ok(receiver) => receiver,
            Err(e) => {
                return Err(AIOProtocolError::new_configuration_invalid_error(
                    Some(Box::new(e)),
                    "response_topic_pattern",
                    Value::String(response_topic_pattern.as_subscribe_topic()),
                    Some("Could not parse response topic pattern".to_string()),
                    Some(invoker_options.command_name),
                ));
            }
        };

        // Create the channel to send responses on
        let response_tx = Sender::new(5);

        // Create the shutdown notifier for the receiver loop
        let shutdown_notifier = Arc::new(Notify::new());

        // Start the receive response loop
        task::spawn({
            let response_tx_clone = response_tx.clone();
            let shutdown_notifier_clone = shutdown_notifier.clone();
            let command_name_clone = invoker_options.command_name.clone();
            async move {
                Self::receive_response_loop(
                    mqtt_receiver,
                    response_tx_clone,
                    shutdown_notifier_clone,
                    command_name_clone,
                )
                .await;
            }
        });

        Ok(Self {
            application_hlc: application_context.application_hlc,
            mqtt_client: client,
            command_name: invoker_options.command_name,
            request_topic_pattern,
            response_topic_pattern,
            request_payload_type: PhantomData,
            response_payload_type: PhantomData,
            invoker_state_mutex,
            shutdown_notifier,
            response_tx,
        })
    }

    /// Invokes a command.
    ///
    /// Returns Ok([`Response`]) on success, otherwise returns [`AIOProtocolError`].
    /// # Arguments
    /// * `request` - [`Request`] to invoke
    /// # Errors
    ///
    /// [`AIOProtocolError`] of kind [`ConfigurationInvalid`](AIOProtocolErrorKind::ConfigurationInvalid) if
    /// - any [`topic_tokens`](RequestBuilder::topic_tokens) are invalid
    ///
    /// [`AIOProtocolError`] of kind [`PayloadInvalid`](AIOProtocolErrorKind::PayloadInvalid) if
    /// - [`response_payload`][Response::payload] deserialization fails
    /// - The response has a [`UserProperty::Status`] of [`StatusCode::NoContent`] but the payload isn't empty
    /// - The response has a [`UserProperty::Status`] of [`StatusCode::BadRequest`] and there is no [`UserProperty::InvalidPropertyName`] or [`UserProperty::InvalidPropertyValue`] specified
    ///
    /// [`AIOProtocolError`] of kind [`Timeout`](AIOProtocolErrorKind::Timeout) if
    /// - Command invoke timed out
    /// - The response has a [`UserProperty::Status`] of [`StatusCode::RequestTimeout`]
    ///
    /// [`AIOProtocolError`] of kind [`ClientError`](AIOProtocolErrorKind::ClientError) if
    /// - The subscribe fails
    /// - The suback reason code doesn't indicate success.
    /// - The publish fails
    /// - The puback reason code doesn't indicate success.
    ///
    /// [`AIOProtocolError`] of kind [`Cancellation`](AIOProtocolErrorKind::Cancellation) if the [`Invoker`] has been dropped
    ///
    /// [`AIOProtocolError`] of kind [`HeaderInvalid`](AIOProtocolErrorKind::HeaderInvalid) if
    /// - The response's `content_type` isn't supported
    /// - The response has a [`UserProperty::Timestamp`] that is malformed
    /// - The response has a [`UserProperty::Status`] that can't be parsed as an integer
    /// - The response has a [`UserProperty::Status`] of [`StatusCode::BadRequest`] and a [`UserProperty::InvalidPropertyValue`] is specified
    /// - The response has a [`UserProperty::Status`] of [`StatusCode::UnsupportedMediaType`]
    ///
    /// [`AIOProtocolError`] of kind [`HeaderMissing`](AIOProtocolErrorKind::HeaderMissing) if
    /// - The response has a [`UserProperty::Status`] of [`StatusCode::BadRequest`] and [`UserProperty::InvalidPropertyName`] is specified, but [`UserProperty::InvalidPropertyValue`] isn't specified
    /// - The response doesn't specify a [`UserProperty::Status`]
    ///
    /// [`AIOProtocolError`] of kind [`UnknownError`](AIOProtocolErrorKind::UnknownError) if
    /// - The response has a [`UserProperty::Status`] that isn't one of [`StatusCode`]
    /// - The response has a [`UserProperty::Status`] of [`StatusCode::InternalServerError`], the [`UserProperty::IsApplicationError`] is false, and a [`UserProperty::InvalidPropertyName`] isn't provided
    ///
    /// [`AIOProtocolError`] of kind [`ExecutionException`](AIOProtocolErrorKind::ExecutionException) if the response has a [`UserProperty::Status`] of [`StatusCode::InternalServerError`] and the [`UserProperty::IsApplicationError`] is true
    ///
    /// [`AIOProtocolError`] of kind [`InternalLogicError`](AIOProtocolErrorKind::InternalLogicError) if
    /// - the [`ApplicationHybridLogicalClock`]'s counter would be incremented and overflow beyond [`u64::MAX`]
    /// - the response has a [`UserProperty::Status`] of [`StatusCode::InternalServerError`], the [`UserProperty::IsApplicationError`] is false, and a [`UserProperty::InvalidPropertyName`] is provided
    ///
    /// [`AIOProtocolError`] of kind [`StateInvalid`](AIOProtocolErrorKind::StateInvalid) if
    /// - the [`ApplicationHybridLogicalClock`] or the received timestamp on the response is too far in the future
    /// - the response has a [`UserProperty::Status`] of [`StatusCode::ServiceUnavailable`]
    pub async fn invoke(
        &self,
        request: Request<TReq>,
    ) -> Result<Response<TResp>, AIOProtocolError> {
        // Get the timeout duration to use
        let command_timeout = request.timeout;

        // Call invoke, wrapped within a timeout
        let invoke_result = time::timeout(request.timeout, self.invoke_internal(request)).await;

        // Return the timeout error or the result from the command invocation.
        match invoke_result {
            Ok(result) => match result {
                Ok(response) => Ok(response),
                Err(e) => Err(e),
            },
            Err(e) => {
                log::error!(
                    "[{command_name}] Command invoke timed out after {command_timeout:?}",
                    command_name = self.command_name,
                );
                Err(AIOProtocolError::new_timeout_error(
                    false,
                    Some(Box::new(e)),
                    &self.command_name,
                    command_timeout,
                    None,
                    Some(self.command_name.clone()),
                ))
            }
        }
    }

    /// Subscribes to the response topic filter.
    ///
    /// Returns `Ok()` on success, otherwise returns [`AIOProtocolError`].
    /// # Errors
    /// [`AIOProtocolError`] of kind [`ClientError`](AIOProtocolErrorKind::ClientError) if the subscribe fails or if the suback reason code doesn't indicate success.
    async fn subscribe_to_response_filter(&self) -> Result<(), AIOProtocolError> {
        let response_subscribe_topic = self.response_topic_pattern.as_subscribe_topic();
        // Send subscribe
        let subscribe_result = self
            .mqtt_client
            .subscribe(response_subscribe_topic, QoS::AtLeastOnce)
            .await;
        match subscribe_result {
            Ok(suback) => {
                // Wait for suback
                match suback.await {
                    Ok(()) => { /* Success */ }
                    Err(e) => {
                        log::error!("[ERROR] suback error: {e}");
                        return Err(AIOProtocolError::new_mqtt_error(
                            Some("MQTT Error on command invoker suback".to_string()),
                            Box::new(e),
                            Some(self.command_name.clone()),
                        ));
                    }
                }
            }
            Err(e) => {
                log::error!("[ERROR] client error while subscribing: {e}");
                return Err(AIOProtocolError::new_mqtt_error(
                    Some("Client error on command invoker subscribe".to_string()),
                    Box::new(e),
                    Some(self.command_name.clone()),
                ));
            }
        }
        Ok(())
    }

    async fn invoke_internal(
        &self,
        mut request: Request<TReq>,
    ) -> Result<Response<TResp>, AIOProtocolError> {
        // cancellation token to clean up spawned tasks if the invoke times out
        let cancellation_token = CancellationToken::new();
        let _drop_guard = cancellation_token.clone().drop_guard();
        // Validate parameters. Custom user data, timeout, and payload serialization have already been validated in RequestBuilder
        // Validate message expiry interval
        let message_expiry_interval: u32 = match request.timeout.as_secs().try_into() {
            Ok(val) => val,
            Err(_) => {
                // should be validated in RequestBuilder
                unreachable!();
            }
        };

        // Get request topic. Validates dynamic topic tokens
        let request_topic = self
            .request_topic_pattern
            .as_publish_topic(&request.topic_tokens)
            .map_err(|e| {
                AIOProtocolError::config_invalid_from_topic_pattern_error(
                    e,
                    "request_topic_pattern",
                )
            })?;
        // Get response topic. Validates dynamic topic tokens
        let response_topic = self
            .response_topic_pattern
            .as_publish_topic(&request.topic_tokens)
            .map_err(|e| {
                AIOProtocolError::config_invalid_from_topic_pattern_error(
                    e,
                    "response_topic_pattern",
                )
            })?;

        // Create correlation id
        let correlation_id = Uuid::new_v4();
        let correlation_data = Bytes::from(correlation_id.as_bytes().to_vec());

        // Get updated timestamp
        let timestamp_str = self.application_hlc.update_now()?;

        // Add internal user properties
        request.custom_user_data.push((
            UserProperty::SourceId.to_string(),
            self.mqtt_client.client_id().to_string(),
        ));
        request
            .custom_user_data
            .push((UserProperty::Timestamp.to_string(), timestamp_str));
        request.custom_user_data.push((
            UserProperty::ProtocolVersion.to_string(),
            RPC_COMMAND_PROTOCOL_VERSION.to_string(),
        ));
        request.custom_user_data.push((
            PARTITION_KEY.to_string(),
            self.mqtt_client.client_id().to_string(),
        ));

        // Create MQTT Properties
        let publish_properties = PublishProperties {
            correlation_data: Some(correlation_data.clone()),
            response_topic: Some(response_topic),
            payload_format_indicator: Some(request.serialized_payload.format_indicator as u8),
            content_type: Some(request.serialized_payload.content_type.to_string()),
            message_expiry_interval: Some(message_expiry_interval),
            user_properties: request.custom_user_data,
            topic_alias: None,
            subscription_identifiers: Vec::new(),
        };

        // Subscribe to the response topic if we're not already subscribed and the invoker hasn't been shutdown
        {
            let mut invoker_state = self.invoker_state_mutex.lock().await;
            match *invoker_state {
                State::New => {
                    self.subscribe_to_response_filter().await?;
                    *invoker_state = State::Subscribed;
                }
                State::Subscribed => { /* No-op, already subscribed */ }
                State::ShutdownInitiated | State::ShutdownSuccessful => {
                    return Err(AIOProtocolError::new_cancellation_error(
                        false,
                        None,
                        Some(
                            "Command Invoker has been shutdown and can no longer invoke commands"
                                .to_string(),
                        ),
                        Some(self.command_name.clone()),
                    ));
                }
            }
            // Allow other concurrent invoke commands to acquire the invoker_state lock
        }

        // Create receiver for response
        let mut response_rx = self.response_tx.subscribe();

        // Send publish
        let publish_result = self
            .mqtt_client
            .publish_with_properties(
                request_topic,
                QoS::AtLeastOnce,
                false,
                request.serialized_payload.payload,
                publish_properties,
            )
            .await;

        // Await for publish to complete in a task that concurrently polls the response_rx
        // so that the response_tx won't lag if the puback takes long to return
        // TODO: this could be fixed more elegantly by using a dispatcher instead of a broadcast channel for the response_tx/rx
        let pub_task = tokio::task::spawn({
            let command_name = self.command_name.clone();
<<<<<<< HEAD
=======
            let ct = cancellation_token.clone();
>>>>>>> b6a18868
            async move {
                match publish_result {
                    Ok(publish_completion_token) => {
                        // Wait for and handle the puback
<<<<<<< HEAD
                        match publish_completion_token.await {
                            // if puback is Ok, continue and wait for the response
                            Ok(()) => Ok(()),
                            Err(e) => {
                                log::error!("[ERROR] puback error: {e}");
                                Err(AIOProtocolError::new_mqtt_error(
                                    Some("MQTT Error on command invoke puback".to_string()),
                                    Box::new(e),
                                    Some(command_name),
                                ))
=======
                        tokio::select! {
                            () = ct.cancelled() => {
                                // This error won't actually be returned as this only happens if the invoke has already returned a timeout error
                                // This branch is just here to make sure this task ends
                                Err(AIOProtocolError::new_timeout_error(
                                    false,
                                    None,
                                    &command_name,
                                    request.timeout,
                                    None,
                                    Some(command_name.clone()),
                                ))
                            },
                            puback = publish_completion_token => {
                                match puback {
                                    // if puback is Ok, continue and wait for the response
                                    Ok(()) => Ok(()),
                                    Err(e) => {
                                        log::error!("[ERROR] puback error: {e}");
                                        Err(AIOProtocolError::new_mqtt_error(
                                            Some("MQTT Error on command invoke puback".to_string()),
                                            Box::new(e),
                                            Some(command_name),
                                        ))
                                    }
                                }
>>>>>>> b6a18868
                            }
                        }
                    }
                    Err(e) => {
                        log::error!("[ERROR] client error while publishing: {e}");
                        Err(AIOProtocolError::new_mqtt_error(
                            Some("Client error on command invoker request publish".to_string()),
                            Box::new(e),
                            Some(command_name),
                        ))
                    }
                }
            }
        });
        // task to receive incoming responses and check for the one that is for this request
        let response_task = tokio::task::spawn({
            let command_name = self.command_name.clone();
<<<<<<< HEAD
            async move {
                loop {
                    // wait for incoming pub
                    match response_rx.recv().await {
                        Ok(rsp_pub) => {
                            if let Some(rsp_pub) = rsp_pub {
                                // check correlation id for match, otherwise loop again
                                if let Some(ref rsp_properties) = rsp_pub.properties {
                                    if let Some(ref response_correlation_data) =
                                        rsp_properties.correlation_data
                                    {
                                        if *response_correlation_data == correlation_data {
                                            // This is implicit validation of the correlation data - if it's malformed it won't match the request
                                            // This is the response for this request, stop listening for more responses and validate and parse it and send it back to the application
                                            return Ok(rsp_pub);
=======
            let ct = cancellation_token.clone();
            async move {
                loop {
                    // wait for incoming pub
                    tokio::select! {
                        () = ct.cancelled() => {
                            // This error won't be returned as this only happens if the invoke has already returned a timeout error
                            // This branch is just here to make sure this task ends
                            return Err(AIOProtocolError::new_timeout_error(
                                false,
                                None,
                                &command_name,
                                request.timeout,
                                None,
                                Some(command_name.clone()),
                            ));
                        },
                        res = response_rx.recv() => {
                            match res {
                                Ok(rsp_pub) => {
                                    if let Some(rsp_pub) = rsp_pub {
                                        // check correlation id for match, otherwise loop again
                                        if let Some(ref rsp_properties) = rsp_pub.properties {
                                            if let Some(ref response_correlation_data) =
                                                rsp_properties.correlation_data
                                            {
                                                if *response_correlation_data == correlation_data {
                                                    // This is implicit validation of the correlation data - if it's malformed it won't match the request
                                                    // This is the response for this request, stop listening for more responses and validate and parse it and send it back to the application
                                                    return Ok(rsp_pub);
                                                }
                                            }
>>>>>>> b6a18868
                                        }
                                    } else {
                                        log::error!(
                                            "Command Invoker has been shutdown and will no longer receive a response"
                                        );
                                        return Err(AIOProtocolError::new_cancellation_error(
                                            false,
                                            None,
                                            Some(
                                                "Command Invoker has been shutdown and will no longer receive a response"
                                                    .to_string(),
                                            ),
                                            Some(command_name),
                                        ));
                                    }
                                    // If the publish doesn't have properties, correlation_data, or the correlation data doesn't match, keep waiting for the next one
                                }
                                Err(RecvError::Lagged(e)) => {
                                    log::error!(
                                        "[ERROR] Invoker response receiver lagged. Response may not be received. Number of skipped messages: {e}"
                                    );
                                    // Keep waiting for response even though it may have gotten overwritten.
                                    continue;
                                }
                                Err(RecvError::Closed) => {
                                    log::error!(
                                        "[ERROR] MQTT Receiver has been cleaned up and will no longer send a response"
                                    );
                                    return Err(AIOProtocolError::new_cancellation_error(
                                        false,
                                        None,
                                        Some(
                                            "MQTT Receiver has been cleaned up and will no longer send a response"
                                                .to_string(),
                                        ),
                                        Some(command_name),
                                    ));
                                }
                            } else {
                                log::error!(
                                    "Command Invoker has been shutdown and will no longer receive a response"
                                );
                                return Err(AIOProtocolError::new_cancellation_error(
                                    false,
                                    None,
                                    Some(
                                        "Command Invoker has been shutdown and will no longer receive a response"
                                            .to_string(),
                                    ),
                                    Some(command_name),
                                ));
                            }
                            // If the publish doesn't have properties, correlation_data, or the correlation data doesn't match, keep waiting for the next one
                        }
                        Err(RecvError::Lagged(e)) => {
                            log::error!(
                                "[ERROR] Invoker response receiver lagged. Response may not be received. Number of skipped messages: {e}"
                            );
                            // Keep waiting for response even though it may have gotten overwritten.
                            continue;
                        }
                        Err(RecvError::Closed) => {
                            log::error!(
                                "[ERROR] MQTT Receiver has been cleaned up and will no longer send a response"
                            );
                            return Err(AIOProtocolError::new_cancellation_error(
                                false,
                                None,
                                Some(
                                    "MQTT Receiver has been cleaned up and will no longer send a response"
                                        .to_string(),
                                ),
                                Some(command_name),
                            ));
                        }
                    }
                }
            }
        });

        // wait for pub to be completed and response to be received, immediately returning any errors returned.
        let rsp_pub = match tokio::try_join!(flatten(pub_task), flatten(response_task)) {
            Ok(((), rsp_pub)) => rsp_pub,
            // Return any error that occurs
            Err(e) => {
                return Err(e);
            }
        };

        // validate and parse the response pub that is for this request
        let command_result: CommandResult<TResp> =
            rsp_pub.try_into().map_err(|mut e: AIOProtocolError| {
                // Add command name to the error
                e.command_name = Some(self.command_name.clone());
                e
            })?;

        match command_result {
            CommandResult::Ok(response) => {
                // Update application HLC
                if let Some(hlc) = &response.timestamp {
                    self.application_hlc.update(hlc).map_err(|e| {
                        let mut aio_error: AIOProtocolError = e.into();
                        aio_error.command_name = Some(self.command_name.clone());
                        aio_error
                    })?;
                }
                Ok(response)
            }
            CommandResult::Err(remote_e) => {
                // Update application HLC
                if let Some(hlc) = &remote_e.timestamp {
                    self.application_hlc.update(hlc).map_err(|e| {
                        let mut aio_error: AIOProtocolError = e.into();
                        aio_error.command_name = Some(self.command_name.clone());
                        aio_error
                    })?;
                }
                // Convert into AIOProtocolError and return
                let mut aio_e: AIOProtocolError = remote_e.into();
                aio_e.command_name = Some(self.command_name.clone());
                Err(aio_e)
            }
        }
    }

    async fn receive_response_loop(
        mut mqtt_receiver: C::PubReceiver,
        response_tx: Sender<Option<Publish>>,
        shutdown_notifier: Arc<Notify>,
        command_name: String,
    ) {
        loop {
            tokio::select! {
                  // on shutdown/drop, we will be notified so that we can stop receiving any more messages
                  // The loop will continue to receive any more publishes that are already in the queue
                  () = shutdown_notifier.notified() => {
                    mqtt_receiver.close();
                    log::info!("[{command_name}] MQTT Receiver closed");
                  },
                  recv_result = mqtt_receiver.recv_manual_ack() => {
                    if let Some((m, ack_token)) = recv_result {
                        // Send to pending command listeners
                        match response_tx.send(Some(m)) {
                            Ok(_) => { },
                            Err(e) => {
                                log::debug!("[{command_name}] Message ignored, no pending commands: {e}");
                            }
                        }
                        // Manually ack
                        if let Some(ack_token) = ack_token {
                            // Ack in separate task to avoid blocking the receiver loop
                            tokio::task::spawn({
                                let command_name_clone = command_name.clone();
                                async move {
                                    match ack_token.ack().await {
                                        Ok(_) => { },
                                        Err(e) => {
                                            log::error!("[{command_name_clone}] Error acking message: {e}");
                                        }
                                    }
                                }
                            });
                        }
                    } else {
                        // if this fails, it's just because there are no more pending commands, which is fine
                        _ = response_tx.send(None);
                        log::info!("[{command_name}] No more command responses will be received.");
                        break;
                    }
                }
            }
        }
    }

    /// Shutdown the [`Invoker`]. Unsubscribes from the response topic and closes the
    /// MQTT receiver to stop receiving messages.
    ///
    /// Note: If this method is called, the [`Invoker`] should not be used again.
    /// If the method returns an error, it may be called again to attempt the unsubscribe again.
    ///
    /// Returns Ok(()) on success, otherwise returns [`AIOProtocolError`].
    /// # Errors
    /// [`AIOProtocolError`] of kind [`ClientError`](crate::common::aio_protocol_error::AIOProtocolErrorKind::ClientError) if the unsubscribe fails or if the unsuback reason code doesn't indicate success.
    pub async fn shutdown(&self) -> Result<(), AIOProtocolError> {
        // Notify the receiver loop to close the MQTT Receiver
        self.shutdown_notifier.notify_one();

        let mut invoker_state_mutex_guard = self.invoker_state_mutex.lock().await;
        match *invoker_state_mutex_guard {
            State::New | State::ShutdownSuccessful => {
                /* If we didn't call subscribe or shutdown has already been called successfully, skip unsubscribing */
            }
            State::ShutdownInitiated | State::Subscribed => {
                // if anything causes this to fail, we should still consider the invoker shutdown, but unsuccessfully, so that no more invocations can be made
                *invoker_state_mutex_guard = State::ShutdownInitiated;
                let unsubscribe_result = self
                    .mqtt_client
                    .unsubscribe(self.response_topic_pattern.as_subscribe_topic())
                    .await;

                match unsubscribe_result {
                    Ok(unsub_completion_token) => {
                        match unsub_completion_token.await {
                            Ok(()) => { /* Success */ }
                            Err(e) => {
                                log::error!("[{}] Unsuback error: {e}", self.command_name);
                                return Err(AIOProtocolError::new_mqtt_error(
                                    Some("MQTT error on command invoker unsuback".to_string()),
                                    Box::new(e),
                                    Some(self.command_name.clone()),
                                ));
                            }
                        }
                    }
                    Err(e) => {
                        log::error!(
                            "[{}] Client error while unsubscribing: {e}",
                            self.command_name
                        );
                        return Err(AIOProtocolError::new_mqtt_error(
                            Some("Client error on command invoker unsubscribe".to_string()),
                            Box::new(e),
                            Some(self.command_name.clone()),
                        ));
                    }
                }
            }
        }

        log::info!("[{}] Shutdown", self.command_name);
        // If we successfully unsubscribed or did not need to, we can consider the invoker successfully shutdown
        *invoker_state_mutex_guard = State::ShutdownSuccessful;
        Ok(())
    }
}

impl<TReq, TResp, C> Drop for Invoker<TReq, TResp, C>
where
    TReq: PayloadSerialize + 'static,
    TResp: PayloadSerialize + 'static,
    C: ManagedClient + Clone + Send + Sync + 'static,
    C::PubReceiver: Send + Sync + 'static,
{
    fn drop(&mut self) {
        // drop can't be async, but we can spawn a task to unsubscribe
        tokio::spawn({
            let invoker_state_mutex = self.invoker_state_mutex.clone();
            let unsubscribe_filter = self.response_topic_pattern.as_subscribe_topic();
            let mqtt_client = self.mqtt_client.clone();
            async move { drop_unsubscribe(mqtt_client, invoker_state_mutex, unsubscribe_filter).await }
        });

        // Notify the receiver loop to close the MQTT receiver
        self.shutdown_notifier.notify_one();
        log::info!("[{}] Invoker has been dropped", self.command_name);
    }
}

async fn drop_unsubscribe<C: ManagedClient + Clone + Send + Sync + 'static>(
    mqtt_client: C,
    invoker_state_mutex: Arc<Mutex<State>>,
    unsubscribe_filter: String,
) {
    let mut invoker_state_mutex_guard = invoker_state_mutex.lock().await;
    match *invoker_state_mutex_guard {
        State::New | State::ShutdownSuccessful => {
            /* If we didn't call subscribe or shutdown has already been called successfully, skip unsubscribing */
        }
        State::ShutdownInitiated | State::Subscribed => {
            // if anything causes this to fail, we should still consider the invoker shutdown, but unsuccessfully, so that no more invocations can be made
            *invoker_state_mutex_guard = State::ShutdownInitiated;
            match mqtt_client.unsubscribe(unsubscribe_filter.clone()).await {
                Ok(_) => {
                    log::debug!(
                        "Unsubscribe sent on topic {unsubscribe_filter}. Unsuback may still be pending."
                    );
                }
                Err(e) => {
                    log::error!("Unsubscribe error on topic {unsubscribe_filter}: {e}");
                }
            }
        }
    }

    // If we successfully unsubscribed or did not need to, we can consider the invoker successfully shutdown
    *invoker_state_mutex_guard = State::ShutdownSuccessful;
}

/// convenience fn to flatten the result of a `JoinHandle`
async fn flatten<T>(
    handle: JoinHandle<Result<T, AIOProtocolError>>,
) -> Result<T, AIOProtocolError> {
    match handle.await {
        Ok(Ok(result)) => Ok(result),
        Ok(Err(e)) => Err(e),
        Err(e) => {
            // tasks can't panic
            log::error!("Join Error: {e}");
            unreachable!()
        }
    }
}

#[cfg(test)]
mod tests {
    use test_case::test_case;
    // TODO: This dependency on MqttConnectionSettingsBuilder should be removed in lieu of using a true mock
    use azure_iot_operations_mqtt::MqttConnectionSettingsBuilder;
    use azure_iot_operations_mqtt::session::{Session, SessionOptionsBuilder};

    use super::*;
    use crate::application::ApplicationContextBuilder;
    use crate::common::{
        aio_protocol_error::AIOProtocolErrorKind,
        payload_serialize::{DESERIALIZE_MTX, FormatIndicator, MockPayload},
    };

    // TODO: This should return a mock ManagedClient instead.
    // Until that's possible, need to return a Session so that the Session doesn't go out of
    // scope and render the ManagedClient unable to to be used correctly.
    fn create_session() -> Session {
        let connection_settings = MqttConnectionSettingsBuilder::default()
            .hostname("localhost")
            .client_id("test_client")
            .build()
            .unwrap();
        let session_options = SessionOptionsBuilder::default()
            .connection_settings(connection_settings)
            .build()
            .unwrap();
        Session::new(session_options).unwrap()
    }

    fn create_topic_tokens() -> HashMap<String, String> {
        HashMap::from([
            ("commandName".to_string(), "test_command_name".to_string()),
            ("invokerClientId".to_string(), "test_client".to_string()),
        ])
    }

    #[tokio::test]
    async fn test_new_defaults() {
        let session = create_session();
        let managed_client = session.create_managed_client();
        let invoker_options = OptionsBuilder::default()
            .request_topic_pattern("test/{commandName}/{executorId}/request")
            .command_name("test_command_name")
            .topic_token_map(create_topic_tokens())
            .build()
            .unwrap();

        let invoker: Invoker<MockPayload, MockPayload, _> = Invoker::new(
            ApplicationContextBuilder::default().build().unwrap(),
            managed_client,
            invoker_options,
        )
        .unwrap();
        assert_eq!(
            invoker.response_topic_pattern.as_subscribe_topic(),
            "clients/test_client/test/test_command_name/+/request"
        );
    }

    #[tokio::test]
    async fn test_new_override_defaults() {
        let session = create_session();
        let managed_client = session.create_managed_client();
        let invoker_options = OptionsBuilder::default()
            .request_topic_pattern("test/{commandName}/{executorId}/request")
            .response_topic_pattern("test/{commandName}/{executorId}/response".to_string())
            .command_name("test_command_name")
            .topic_namespace("test_namespace".to_string())
            .topic_token_map(create_topic_tokens())
            .response_topic_prefix("custom/{invokerClientId}".to_string())
            .response_topic_suffix("custom/response".to_string())
            .build()
            .unwrap();

        let invoker: Invoker<MockPayload, MockPayload, _> = Invoker::new(
            ApplicationContextBuilder::default().build().unwrap(),
            managed_client,
            invoker_options,
        )
        .unwrap();
        // prefix and suffix should be ignored if response_topic_pattern is provided
        assert_eq!(
            invoker.response_topic_pattern.as_subscribe_topic(),
            "test_namespace/test/test_command_name/+/response"
        );
    }

    #[test_case("command_name", ""; "new_empty_command_name")]
    #[test_case("command_name", " "; "new_whitespace_command_name")]
    #[test_case("request_topic_pattern", ""; "new_empty_request_topic_pattern")]
    #[test_case("request_topic_pattern", " "; "new_whitespace_request_topic_pattern")]
    #[test_case("response_topic_pattern", ""; "new_empty_response_topic_pattern")]
    #[test_case("response_topic_pattern", " "; "new_whitespace_response_topic_pattern")]
    #[test_case("response_topic_prefix", ""; "new_empty_response_topic_prefix")]
    #[test_case("response_topic_prefix", " "; "new_whitespace_response_topic_prefix")]
    #[test_case("response_topic_suffix", ""; "new_empty_response_topic_suffix")]
    #[test_case("response_topic_suffix", " "; "new_whitespace_response_topic_suffix")]
    #[tokio::test]
    async fn test_new_empty_args(property_name: &str, property_value: &str) {
        let session = create_session();
        let managed_client = session.create_managed_client();

        let mut command_name = "test_command_name".to_string();
        let mut request_topic_pattern = "test/req/topic".to_string();
        let mut response_topic_pattern = None;
        let mut response_topic_prefix = "custom/prefix".to_string();
        let mut response_topic_suffix = "custom/suffix".to_string();

        let error_property_name;
        let mut error_property_value = property_value.to_string();

        match property_name {
            "command_name" => {
                command_name = property_value.to_string();
                error_property_name = "command_name";
            }
            "request_topic_pattern" => {
                request_topic_pattern = property_value.to_string();
                error_property_name = "invoker_options.request_topic_pattern";
            }
            "response_topic_pattern" => {
                response_topic_pattern = Some(property_value.to_string());
                error_property_name = "response_topic_pattern";
            }
            "response_topic_prefix" => {
                response_topic_prefix = property_value.to_string();
                error_property_name = "response_topic_pattern";
                error_property_value.push_str("/test/req/topic/custom/suffix");
            }
            "response_topic_suffix" => {
                response_topic_suffix = property_value.to_string();
                error_property_name = "response_topic_pattern";
                error_property_value = "custom/prefix/test/req/topic/".to_string();
                error_property_value.push_str(&response_topic_suffix);
            }
            _ => panic!("Invalid property_name"),
        }

        let invoker_options = OptionsBuilder::default()
            .request_topic_pattern(request_topic_pattern)
            .response_topic_pattern(response_topic_pattern)
            .response_topic_prefix(response_topic_prefix)
            .response_topic_suffix(response_topic_suffix)
            .command_name(command_name)
            .build()
            .unwrap();

        let invoker: Result<Invoker<MockPayload, MockPayload, _>, AIOProtocolError> = Invoker::new(
            ApplicationContextBuilder::default().build().unwrap(),
            managed_client,
            invoker_options,
        );
        match invoker {
            Ok(_) => panic!("Expected error"),
            Err(e) => {
                assert_eq!(e.kind, AIOProtocolErrorKind::ConfigurationInvalid);
                assert!(e.is_shallow);
                assert!(!e.is_remote);
                assert_eq!(e.property_name, Some(error_property_name.to_string()));
                assert!(e.property_value == Some(Value::String(error_property_value.to_string())));
            }
        }
    }

    // Happy scenario tests for response topic prefix and suffix
    // For a null response topic, valid provided and null prefixes and suffixes all are okay
    #[test_case(Some("custom/prefix".to_string()), Some("custom/suffix".to_string()), "custom/prefix/test/req/topic/custom/suffix"; "new_response_topic_prefix_and_suffix")]
    #[test_case(None, Some("custom/suffix".to_string()), "test/req/topic/custom/suffix"; "new_none_response_topic_prefix")]
    #[test_case(Some("custom/prefix".to_string()), None, "custom/prefix/test/req/topic"; "new_none_response_topic_suffix")]
    #[test_case(None, None, "clients/test_client/test/req/topic"; "new_none_response_topic_prefix_and_suffix")]
    #[tokio::test]
    async fn test_new_response_pattern_prefix_suffix_args(
        response_topic_prefix: Option<String>,
        response_topic_suffix: Option<String>,
        expected_response_topic_subscribe_pattern: &str,
    ) {
        let session = create_session();
        let managed_client = session.create_managed_client();

        let command_name = "test_command_name".to_string();
        let request_topic_pattern = "test/req/topic".to_string();

        let invoker_options = OptionsBuilder::default()
            .request_topic_pattern(request_topic_pattern)
            .command_name(command_name)
            .response_topic_prefix(response_topic_prefix)
            .response_topic_suffix(response_topic_suffix)
            .build()
            .unwrap();

        let invoker: Result<Invoker<MockPayload, MockPayload, _>, AIOProtocolError> = Invoker::new(
            ApplicationContextBuilder::default().build().unwrap(),
            managed_client,
            invoker_options,
        );
        assert!(invoker.is_ok());
        assert_eq!(
            invoker.unwrap().response_topic_pattern.as_subscribe_topic(),
            expected_response_topic_subscribe_pattern
        );
    }

    // If response pattern prefix/suffix are not specified, the default response topic prefix is used
    #[tokio::test]
    async fn test_new_response_pattern_default_prefix() {
        let session = create_session();
        let managed_client = session.create_managed_client();
        let command_name = "test_command_name";
        let request_topic_pattern = "test/req/topic";

        let invoker_options = OptionsBuilder::default()
            .request_topic_pattern(request_topic_pattern)
            .command_name(command_name)
            .topic_token_map(create_topic_tokens())
            .build()
            .unwrap();
        let invoker: Result<Invoker<MockPayload, MockPayload, _>, AIOProtocolError> = Invoker::new(
            ApplicationContextBuilder::default().build().unwrap(),
            managed_client,
            invoker_options,
        );
        assert!(invoker.is_ok());
        assert_eq!(
            invoker.unwrap().response_topic_pattern.as_subscribe_topic(),
            "clients/test_client/test/req/topic"
        );
    }

    // If response pattern suffix is specified, there is no prefix added
    #[tokio::test]
    async fn test_new_response_pattern_only_suffix() {
        let session = create_session();
        let managed_client = session.create_managed_client();
        let command_name = "test_command_name";
        let request_topic_pattern = "test/req/topic";
        let response_topic_suffix = "custom/suffix";

        let invoker_options = OptionsBuilder::default()
            .request_topic_pattern(request_topic_pattern)
            .command_name(command_name)
            .topic_token_map(create_topic_tokens())
            .response_topic_suffix(response_topic_suffix.to_string())
            .build()
            .unwrap();
        let invoker: Result<Invoker<MockPayload, MockPayload, _>, AIOProtocolError> = Invoker::new(
            ApplicationContextBuilder::default().build().unwrap(),
            managed_client,
            invoker_options,
        );
        assert!(invoker.is_ok());
        assert_eq!(
            invoker.unwrap().response_topic_pattern.as_subscribe_topic(),
            "test/req/topic/custom/suffix"
        );
    }

    /// Tests success: Timeout specified on invoke and there is no error
    #[tokio::test]
    #[ignore] // test ignored because waiting for the suback hangs forever. Leaving the test for now until we have a full testing framework
    async fn test_invoke_timeout_parameter() {
        // Get mutexes for checking static PayloadSerialize calls
        let _deserialize_mutex = DESERIALIZE_MTX.lock();
        let session = create_session();
        let managed_client = session.create_managed_client();
        let invoker_options = OptionsBuilder::default()
            .request_topic_pattern("test/req/topic")
            .command_name("test_command_name")
            .topic_token_map(create_topic_tokens())
            .build()
            .unwrap();

        let invoker: Invoker<MockPayload, MockPayload, _> = Invoker::new(
            ApplicationContextBuilder::default().build().unwrap(),
            managed_client,
            invoker_options,
        )
        .unwrap();

        let mut mock_request_payload = MockPayload::new();
        mock_request_payload
            .expect_serialize()
            .returning(|| {
                Ok(SerializedPayload {
                    payload: Vec::new(),
                    content_type: "application/json".to_string(),
                    format_indicator: FormatIndicator::Utf8EncodedCharacterData,
                })
            })
            .times(1);

        // TODO: Check for
        //      sub sent (suback received)?
        //      pub sent (puback received)
        //      pub received (puback sent)

        // Mock context to track deserialize calls
        let mock_payload_deserialize_ctx = MockPayload::deserialize_context();
        // Deserialize should be called on the incoming response payload
        mock_payload_deserialize_ctx
            .expect()
            .returning(|_, _, _| {
                let mut mock_response_payload = MockPayload::default();
                // The deserialized payload should be cloned to return to the application
                mock_response_payload
                    .expect_clone()
                    .returning(MockPayload::default)
                    .times(1);
                Ok(mock_response_payload)
            })
            .once();

        // Mock invoker being subscribed already so we don't wait for suback
        let mut invoker_state = invoker.invoker_state_mutex.lock().await;
        *invoker_state = State::Subscribed;
        drop(invoker_state);

        let response = invoker
            .invoke(
                RequestBuilder::default()
                    .payload(mock_request_payload)
                    .unwrap()
                    .timeout(Duration::from_secs(5))
                    .build()
                    .unwrap(),
            )
            .await;
        assert!(response.is_ok());
    }

    // Tests failure: Invocation times out (valid timeout value specified on invoke) and a `Timeout` error is returned
    #[tokio::test]
    async fn test_invoke_times_out() {
        let session = create_session();
        let managed_client = session.create_managed_client();
        let invoker_options = OptionsBuilder::default()
            .request_topic_pattern("test/req/topic")
            .command_name("test_command_name")
            .topic_token_map(create_topic_tokens())
            .build()
            .unwrap();

        let invoker: Invoker<MockPayload, MockPayload, _> = Invoker::new(
            ApplicationContextBuilder::default().build().unwrap(),
            managed_client,
            invoker_options,
        )
        .unwrap();

        let mut mock_request_payload = MockPayload::new();
        mock_request_payload
            .expect_serialize()
            .returning(|| {
                Ok(SerializedPayload {
                    payload: Vec::new(),
                    content_type: "application/json".to_string(),
                    format_indicator: FormatIndicator::Utf8EncodedCharacterData,
                })
            })
            .times(1);

        // TODO: Check for
        //      sub sent (suback received)
        //      pub sent (puback received)
        //      pub not received

        let response = invoker
            .invoke(
                RequestBuilder::default()
                    .payload(mock_request_payload)
                    .unwrap()
                    .timeout(Duration::from_secs(1))
                    .build()
                    .unwrap(),
            )
            .await;
        match response {
            Ok(_) => panic!("Expected error"),
            Err(e) => {
                assert_eq!(e.kind, AIOProtocolErrorKind::Timeout);
                assert!(!e.is_shallow);
                assert!(!e.is_remote);
                assert_eq!(e.timeout_name, Some("test_command_name".to_string()));
                assert!(e.timeout_value == Some(Duration::from_secs(1)));
            }
        }
    }

    // Tests failure: Invocation times out (valid timeout value less than a second but not zero specified on invoke)
    // and a `Timeout` error is returned
    #[tokio::test]
    async fn test_invoke_times_out_timeout_rounded() {
        let session = create_session();
        let managed_client = session.create_managed_client();
        let invoker_options = OptionsBuilder::default()
            .request_topic_pattern("test/req/topic")
            .command_name("test_command_name")
            .topic_token_map(create_topic_tokens())
            .build()
            .unwrap();

        let invoker: Invoker<MockPayload, MockPayload, _> = Invoker::new(
            ApplicationContextBuilder::default().build().unwrap(),
            managed_client,
            invoker_options,
        )
        .unwrap();

        let mut mock_request_payload = MockPayload::new();
        mock_request_payload
            .expect_serialize()
            .returning(|| {
                Ok(SerializedPayload {
                    payload: Vec::new(),
                    content_type: "application/json".to_string(),
                    format_indicator: FormatIndicator::Utf8EncodedCharacterData,
                })
            })
            .times(1);

        // TODO: Check for
        //      sub sent (suback received)
        //      pub sent (puback received)
        //      pub not received

        let response = invoker
            .invoke(
                RequestBuilder::default()
                    .payload(mock_request_payload)
                    .unwrap()
                    .timeout(Duration::from_nanos(1))
                    .build()
                    .unwrap(),
            )
            .await;
        match response {
            Ok(_) => panic!("Expected error"),
            Err(e) => {
                assert_eq!(e.kind, AIOProtocolErrorKind::Timeout);
                assert!(!e.is_shallow);
                assert!(!e.is_remote);
                assert_eq!(e.timeout_name, Some("test_command_name".to_string()));
                assert!(e.timeout_value == Some(Duration::from_secs(1)));
            }
        }
    }

    #[tokio::test]
    #[ignore] // test ignored because waiting for the suback hangs forever. Leaving the test for now until we have a full testing framework
    async fn test_invoke_deserialize_error() {
        // Get mutexes for checking static PayloadSerialize calls
        let _deserialize_mutex = DESERIALIZE_MTX.lock();

        let session = create_session();
        let managed_client = session.create_managed_client();
        let invoker_options = OptionsBuilder::default()
            .request_topic_pattern("test/req/topic")
            .command_name("test_command_name")
            .topic_token_map(create_topic_tokens())
            .build()
            .unwrap();

        let invoker: Invoker<MockPayload, MockPayload, _> = Invoker::new(
            ApplicationContextBuilder::default().build().unwrap(),
            managed_client,
            invoker_options,
        )
        .unwrap();

        let mut mock_request_payload = MockPayload::new();
        mock_request_payload
            .expect_serialize()
            .returning(|| {
                Ok(SerializedPayload {
                    payload: Vec::new(),
                    content_type: "application/json".to_string(),
                    format_indicator: FormatIndicator::Utf8EncodedCharacterData,
                })
            })
            .times(1);

        // TODO: Check for
        //      sub sent (suback received)?
        //      pub sent (puback received)
        //      pub received (puback sent)

        // Mock context to track deserialize calls
        let mock_payload_deserialize_ctx = MockPayload::deserialize_context();
        // Deserialize should be called on the incoming response payload
        mock_payload_deserialize_ctx
            .expect()
            .returning(|_, _, _| {
                Err(DeserializationError::InvalidPayload(
                    "dummy error".to_string(),
                ))
            })
            .once();

        // Mock invoker being subscribed already so we don't wait for suback
        let mut invoker_state = invoker.invoker_state_mutex.lock().await;
        *invoker_state = State::Subscribed;
        drop(invoker_state);

        let response = invoker
            .invoke(
                RequestBuilder::default()
                    .payload(mock_request_payload)
                    .unwrap()
                    .timeout(Duration::from_millis(2))
                    .build()
                    .unwrap(),
            )
            .await;
        match response {
            Ok(_) => panic!("Expected error"),
            Err(e) => {
                assert_eq!(e.kind, AIOProtocolErrorKind::PayloadInvalid);
                assert!(!e.is_shallow);
                assert!(!e.is_remote);
                assert!(e.nested_error.is_some());
            }
        }
    }

    #[tokio::test]
    async fn test_invoke_executor_id_invalid_value() {
        let session = create_session();
        let managed_client = session.create_managed_client();
        let invoker_options = OptionsBuilder::default()
            .request_topic_pattern("test/req/{executorId}/topic")
            .command_name("test_command_name")
            .topic_token_map(create_topic_tokens())
            .build()
            .unwrap();

        let invoker: Invoker<MockPayload, MockPayload, _> = Invoker::new(
            ApplicationContextBuilder::default().build().unwrap(),
            managed_client,
            invoker_options,
        )
        .unwrap();
        let mut mock_request_payload = MockPayload::new();
        mock_request_payload
            .expect_serialize()
            .returning(|| {
                Ok(SerializedPayload {
                    payload: Vec::new(),
                    content_type: "application/json".to_string(),
                    format_indicator: FormatIndicator::Utf8EncodedCharacterData,
                })
            })
            .times(1);

        let response = invoker
            .invoke(
                RequestBuilder::default()
                    .payload(mock_request_payload)
                    .unwrap()
                    .timeout(Duration::from_secs(2))
                    .topic_tokens(HashMap::from([(
                        "executorId".to_string(),
                        "+++".to_string(),
                    )]))
                    .build()
                    .unwrap(),
            )
            .await;
        match response {
            Ok(_) => panic!("Expected error"),
            Err(e) => {
                assert_eq!(e.kind, AIOProtocolErrorKind::ConfigurationInvalid);
                assert!(e.is_shallow);
                assert!(!e.is_remote);
                assert_eq!(e.property_name, Some("executorId".to_string()));
                assert!(e.property_value == Some(Value::String("+++".to_string())));
            }
        }
    }

    #[tokio::test]
    async fn test_invoke_missing_token() {
        let session = create_session();
        let managed_client = session.create_managed_client();
        let invoker_options = OptionsBuilder::default()
            .request_topic_pattern("test/req/{executorId}/topic")
            .command_name("test_command_name")
            .topic_token_map(create_topic_tokens())
            .build()
            .unwrap();

        let invoker: Invoker<MockPayload, MockPayload, _> = Invoker::new(
            ApplicationContextBuilder::default().build().unwrap(),
            managed_client,
            invoker_options,
        )
        .unwrap();
        let mut mock_request_payload = MockPayload::new();
        mock_request_payload
            .expect_serialize()
            .returning(|| {
                Ok(SerializedPayload {
                    payload: Vec::new(),
                    content_type: "application/json".to_string(),
                    format_indicator: FormatIndicator::Utf8EncodedCharacterData,
                })
            })
            .times(1);

        let response = invoker
            .invoke(
                RequestBuilder::default()
                    .payload(mock_request_payload)
                    .unwrap()
                    .timeout(Duration::from_secs(2))
                    .topic_tokens(HashMap::new())
                    .build()
                    .unwrap(),
            )
            .await;

        match response {
            Ok(_) => panic!("Expected error"),
            Err(e) => {
                assert_eq!(e.kind, AIOProtocolErrorKind::ConfigurationInvalid);
                assert!(e.is_shallow);
                assert!(!e.is_remote);
                assert_eq!(e.property_name, Some("executorId".to_string()));
                assert_eq!(e.property_value, Some(Value::String(String::new())));
            }
        }
    }

    #[test]
    fn test_request_serialization_error() {
        let mut mock_request_payload = MockPayload::new();
        mock_request_payload
            .expect_serialize()
            .returning(|| Err("dummy error".to_string()))
            .times(1);

        let mut binding = RequestBuilder::default();
        let req_builder = binding.payload(mock_request_payload);
        match req_builder {
            Err(e) => {
                assert_eq!(e.kind, AIOProtocolErrorKind::PayloadInvalid);
            }
            Ok(_) => {
                panic!("Expected error");
            }
        }
    }

    #[test]
    fn test_request_serialization_bad_content_type_error() {
        let mut mock_request_payload = MockPayload::new();
        mock_request_payload
            .expect_serialize()
            .returning(|| {
                Ok(SerializedPayload {
                    payload: Vec::new(),
                    content_type: "application/json\u{0000}".to_string(),
                    format_indicator: FormatIndicator::Utf8EncodedCharacterData,
                })
            })
            .times(1);

        let mut binding = RequestBuilder::default();
        let req_builder = binding.payload(mock_request_payload);
        match req_builder {
            Err(e) => {
                assert_eq!(e.kind, AIOProtocolErrorKind::ConfigurationInvalid);
                assert!(e.is_shallow);
                assert!(!e.is_remote);
                assert_eq!(e.property_name, Some("content_type".to_string()));
                assert!(
                    e.property_value == Some(Value::String("application/json\u{0000}".to_string()))
                );
            }
            Ok(_) => {
                panic!("Expected error");
            }
        }
    }

    /// Tests failure: Timeout specified as 0 (invalid value) on invoke and an `ArgumentInvalid` error is returned
    #[test_case(Duration::from_secs(0); "invoke_timeout_0")]
    /// Tests failure: Timeout specified as > u32::max (invalid value) on invoke and an `ArgumentInvalid` error is returned
    #[test_case(Duration::from_secs(u64::from(u32::MAX) + 1); "invoke_timeout_u32_max")]
    fn test_request_timeout_invalid_value(timeout: Duration) {
        let mut mock_request_payload = MockPayload::new();
        mock_request_payload
            .expect_serialize()
            .returning(|| {
                Ok(SerializedPayload {
                    payload: Vec::new(),
                    content_type: "application/json".to_string(),
                    format_indicator: FormatIndicator::Utf8EncodedCharacterData,
                })
            })
            .times(1);

        let request_builder_result = RequestBuilder::default()
            .payload(mock_request_payload)
            .unwrap()
            .timeout(timeout)
            .build();

        assert!(request_builder_result.is_err());
    }

    /// Tests success: application_error_headers() returns no Application Error Code and Payload since custom_user_data has none.
    #[tokio::test]
    async fn test_no_app_error_code_and_payload() {
        let user_data: Vec<(String, String)> = Vec::new();

        let (application_error_code, application_error_payload) =
            application_error_headers(&user_data);
        assert!(application_error_code.is_none());
        assert!(application_error_payload.is_none());
    }

    /// Tests success: custom_user_data contains both Application Error Code and Payload.
    #[tokio::test]
    async fn test_response_with_app_error_code_and_payload() {
        let error_code_content = "5888";
        let error_payload_content = "5888 is a fictitious error code";

        let custom_user_data = vec![
            ("AppErrCode".into(), error_code_content.into()),
            ("AppErrPayload".into(), error_payload_content.into()),
        ];

        assert_eq!(custom_user_data.len(), 2);

        let (application_error_code, application_error_payload) =
            application_error_headers(&custom_user_data);
        assert_eq!(application_error_code, Some(error_code_content.into()));
        assert_eq!(
            application_error_payload,
            Some(error_payload_content.into())
        );
    }

    /// Tests success: custom_user_data contains Application Error Code, but no Payload.
    #[tokio::test]
    async fn test_response_with_app_error_code_but_no_payload() {
        let error_code_content = "5888";

        let custom_user_data = vec![("AppErrCode".into(), error_code_content.into())];

        assert_eq!(custom_user_data.len(), 1);

        let (application_error_code, application_error_payload) =
            application_error_headers(&custom_user_data);
        assert_eq!(application_error_code, Some(error_code_content.into()));
        assert!(application_error_payload.is_none());
    }
}

// Command Request tests
// Test cases for subscribe
// Tests success:
//    Subscribe is called on first invoke request and suback is received
//    Subscribe is not called on subsequent invoke requests
//    Subscribe fails on first invoke request, so subscribe is called again on second invoke request
// Tests failure:
//    subscribe call fails (invalid filter or failure on sending outbound sub async) and an `ClientError` error is returned (first error scenario should not be possible with topic parsing checks)
//    suback returns bad reason code and an `ClientError` error is returned

// Test cases for invoke create publish, publish, get puback
// Tests success:
//    Publish is called on invoke request and puback is received
//    custom user data property doesn't start with __ and is added to the publish properties
//    invalid executor id when it's not in either topic pattern
//    payload is successfully serialized
//    invoker client id is correctly added to user properties on message
// Tests failure:
//     x timeout is > u32::max (invalid value) and an `ArgumentInvalid` error is returned
//     x custom user data property starts with __
//     x custom user data property key or value is malformed utf-8
//     x invalid executor id
//     x payload fails serialization
//     x serializer sets invalid content_type
//     puback returns bad reason code and an `ClientError` error is returned
//     publish call fails (invalid topic or failure on sending outbound pub async) and an `ClientError` error is returned (first error scenario should not be possible with topic parsing checks)

// Test cases for invoke receive
// Receive response loop
// Tests success:
//     publish received on the correct topic, gets sent to pending command requests
//     publish received on a different topic, message ignored
//     publish received on the correct topic, no pending commands. Message ignored
//     shutdown notifier is notified and the MQTT receiver is closed
//     mqtt_receiver sends a lagged error
//     mqtt_receiver sends a closed error
// Tests failure:
//     should never fail
//
// validation
// Tests success:
//     content type isn't present
//     format indicator not present, 0, or (1 and TResp format indicator is 1)
//     valid timestamp present and is returned on the Command Response
//     no timestamp is present
//     status is a number and is one of StatusCode's enum values
//     in_application is interpreted as false if it is anything other than "true" and there are no errors parsing this
//     custom user properties are correctly passed to the application.
//     status code is no content and the payload is empty
//     test matrix for different statuses and fields present for an error response - see possible return values from invoke for full list
//     response payload deserializes successfully
// Tests failure:
//     content type isn't supported. 'HeaderInvalid' error returned
//     format indicator is 1 and TResp format indicator is 0. 'HeaderInvalid' error returned
//     timestamp cannot be parsed (more or less than 3 sections, invalid section values for each of the three sections)
//     status can't be parsed as a number
//     status isn't one of StatusCode's enum values
//     status is missing
//     status code is no content, but the payload isn't empty
//     failure deserializing response payload
//
// Wait for/match response
// Tests success:
//    response with correct correlation_id received. Parsing begins
//    response with incorrect correlation_id received. Message ignored
//    response with missing properties received. Message ignored
//    response with missing correlation data received. Message ignored
//    response_rx returns lagged error. Error logged and continue waiting for the response
// Tests failure:
//    response_rx returns closed error. Returns cancellation error<|MERGE_RESOLUTION|>--- conflicted
+++ resolved
@@ -1041,26 +1041,11 @@
         // TODO: this could be fixed more elegantly by using a dispatcher instead of a broadcast channel for the response_tx/rx
         let pub_task = tokio::task::spawn({
             let command_name = self.command_name.clone();
-<<<<<<< HEAD
-=======
             let ct = cancellation_token.clone();
->>>>>>> b6a18868
             async move {
                 match publish_result {
                     Ok(publish_completion_token) => {
                         // Wait for and handle the puback
-<<<<<<< HEAD
-                        match publish_completion_token.await {
-                            // if puback is Ok, continue and wait for the response
-                            Ok(()) => Ok(()),
-                            Err(e) => {
-                                log::error!("[ERROR] puback error: {e}");
-                                Err(AIOProtocolError::new_mqtt_error(
-                                    Some("MQTT Error on command invoke puback".to_string()),
-                                    Box::new(e),
-                                    Some(command_name),
-                                ))
-=======
                         tokio::select! {
                             () = ct.cancelled() => {
                                 // This error won't actually be returned as this only happens if the invoke has already returned a timeout error
@@ -1087,7 +1072,6 @@
                                         ))
                                     }
                                 }
->>>>>>> b6a18868
                             }
                         }
                     }
@@ -1105,23 +1089,6 @@
         // task to receive incoming responses and check for the one that is for this request
         let response_task = tokio::task::spawn({
             let command_name = self.command_name.clone();
-<<<<<<< HEAD
-            async move {
-                loop {
-                    // wait for incoming pub
-                    match response_rx.recv().await {
-                        Ok(rsp_pub) => {
-                            if let Some(rsp_pub) = rsp_pub {
-                                // check correlation id for match, otherwise loop again
-                                if let Some(ref rsp_properties) = rsp_pub.properties {
-                                    if let Some(ref response_correlation_data) =
-                                        rsp_properties.correlation_data
-                                    {
-                                        if *response_correlation_data == correlation_data {
-                                            // This is implicit validation of the correlation data - if it's malformed it won't match the request
-                                            // This is the response for this request, stop listening for more responses and validate and parse it and send it back to the application
-                                            return Ok(rsp_pub);
-=======
             let ct = cancellation_token.clone();
             async move {
                 loop {
@@ -1154,7 +1121,6 @@
                                                     return Ok(rsp_pub);
                                                 }
                                             }
->>>>>>> b6a18868
                                         }
                                     } else {
                                         log::error!(
